package yaml

import (
	"context"
	"errors"
	"fmt"
	"io"
	"io/fs"
	"os"
	"path/filepath"
	"sort"
	"strconv"
	"strings"

	"go.keploy.io/server/pkg/models"
	"go.keploy.io/server/pkg/platform"
	"go.keploy.io/server/pkg/platform/telemetry"
	"go.keploy.io/server/pkg/proxy/util"
	"go.uber.org/zap"
	yamlLib "gopkg.in/yaml.v3"
)

var Emoji = "\U0001F430" + " Keploy:"

type Yaml struct {
	TcsPath  string
	MockPath string
	MockName string
	TcsName  string
	Logger   *zap.Logger
	tele     *telemetry.Telemetry
}

func NewYamlStore(tcsPath string, mockPath string, tcsName string, mockName string, Logger *zap.Logger, tele *telemetry.Telemetry) platform.TestCaseDB {
	return &Yaml{
		TcsPath:  tcsPath,
		MockPath: mockPath,
		MockName: mockName,
		TcsName:  tcsName,
		Logger:   Logger,
		tele:     tele,
	}
}

<<<<<<< HEAD
// createYamlFile is used to create the yaml file along with the path directory (if does not exists)
func createYamlFile(path string, fileName string, Logger *zap.Logger) (bool, error) {
	// checks id the yaml exists
	if _, err := os.Stat(filepath.Join(path, fileName+".yaml")); err != nil {
		// creates the path director if does not exists
		err = os.MkdirAll(filepath.Join(path), fs.ModePerm)
		if err != nil {
			Logger.Error("failed to create a directory for the yaml file", zap.Error(err), zap.Any("path directory", path), zap.Any("yaml", fileName))
			return false, err
		}

		// create the yaml file
		_, err := os.Create(filepath.Join(path, fileName+".yaml"))
		if err != nil {
			Logger.Error("failed to create a yaml file", zap.Error(err), zap.Any("path directory", path), zap.Any("yaml", fileName))
			return false, err
		}

		// since, keploy requires root access. The permissions for generated files
		// should be updated to share it with all users.
		keployPath := path
		if strings.Contains(path, "keploy/"+models.TestSetPattern) {
			keployPath = filepath.Join(strings.TrimSuffix(path, filepath.Base(path)))
		}
		Logger.Debug("the path to the generated keploy directory", zap.Any("path", keployPath))
		cmd := exec.Command("sudo", "chmod", "-R", "777", keployPath)
		err = cmd.Run()
		if err != nil {
			Logger.Error("failed to set the permission of keploy directory", zap.Error(err))
			return false, err
		}

		return true, nil
	}
	return false, nil
}

=======
>>>>>>> 460a65d0
// findLastIndex returns the index for the new yaml file by reading the yaml file names in the given path directory
func findLastIndex(path string, Logger *zap.Logger) (int, error) {

	dir, err := os.OpenFile(path, os.O_RDONLY, fs.FileMode(os.O_RDONLY))
	if err != nil {
		return 1, nil
	}

	files, err := dir.ReadDir(0)
	if err != nil {
		return 1, nil
	}

	lastIndex := 0
	for _, v := range files {
		if v.Name() == "mocks.yaml" || v.Name() == "config.yaml" {
			continue
		}
		fileName := filepath.Base(v.Name())
		fileNameWithoutExt := fileName[:len(fileName)-len(filepath.Ext(fileName))]
		if len(strings.Split(fileNameWithoutExt, "-")) < 2 {
			Logger.Error("failed to decode the last sequence number from yaml test", zap.Any("for the file", fileName), zap.Any("at path", path))
			return 0, errors.New("failed to decode the last sequence number from yaml test")
		}
		indxStr := strings.Split(fileNameWithoutExt, "-")[1]
		indx, err := strconv.Atoi(indxStr)
		if err != nil {
			Logger.Error("failed to read the sequence number from the yaml file name", zap.Error(err), zap.Any("for the file", fileName))
			return 0, err
		}
		if indx > lastIndex {
			lastIndex = indx
		}
	}
	lastIndex += 1

	return lastIndex, nil
}

// write is used to generate the yaml file for the recorded calls and writes the yaml document.
func (ys *Yaml) Write(path, fileName string, doc NetworkTrafficDoc) error {
	//
	isFileEmpty, err := util.CreateYamlFile(path, fileName, ys.Logger)
	if err != nil {
		return err
	}

	yamlPath, err := util.ValidatePath(filepath.Join(path, fileName+".yaml"))
	if err != nil {
		return err
	}

	file, err := os.OpenFile(yamlPath, os.O_CREATE|os.O_WRONLY|os.O_APPEND, os.ModePerm)
	if err != nil {
		ys.Logger.Error("failed to open the created yaml file", zap.Error(err), zap.Any("yaml file name", fileName))
		return err
	}

	data := []byte("---\n")
	if isFileEmpty {
		data = []byte{}
	}
	d, err := yamlLib.Marshal(&doc)
	if err != nil {
		ys.Logger.Error("failed to marshal the recorded calls into yaml", zap.Error(err), zap.Any("yaml file name", fileName))
		return err
	}
	data = append(data, d...)

	_, err = file.Write(data)
	if err != nil {
		ys.Logger.Error("failed to write the yaml document", zap.Error(err), zap.Any("yaml file name", fileName))
		return err
	}
	defer file.Close()

	return nil
}

// func (ys *yaml) Insert(tc *models.Mock, mocks []*models.Mock) error {
func (ys *Yaml) WriteTestcase(tc *models.TestCase, ctx context.Context) error {
	ys.tele.RecordedTestAndMocks()
	testsTotal, ok := ctx.Value("testsTotal").(*int)
	if !ok{
		ys.Logger.Debug("failed to get testsTotal from context")
	}else{
		*testsTotal++
	}
	var tcsName string
	if ys.TcsName == "" {
		// finds the recently generated testcase to derive the sequence number for the current testcase
		lastIndx, err := findLastIndex(ys.TcsPath, ys.Logger)
		if err != nil {
			return err
		}
		if tc.Name == "" {
			tcsName = fmt.Sprintf("test-%v", lastIndx)
		} else {
			tcsName = tc.Name
		}
	} else {
		tcsName = ys.TcsName
	}

	// encode the testcase and its mocks into yaml docs
	yamlTc, err := EncodeTestcase(*tc, ys.Logger)
	if err != nil {
		return err
	}

	// write testcase yaml
	yamlTc.Name = tcsName
	err = ys.Write(ys.TcsPath, tcsName, *yamlTc)
	if err != nil {
		ys.Logger.Error("failed to write testcase yaml file", zap.Error(err))
		return err
	}
	ys.Logger.Info("🟠 Keploy has captured test cases for the user's application.", zap.String("path", ys.TcsPath), zap.String("testcase name", tcsName))
	return nil
}

func (ys *Yaml) ReadTestcase(path string, options interface{}) ([]*models.TestCase, error) {

	if path == "" {
		path = ys.TcsPath
	}

	tcs := []*models.TestCase{}

	_, err := os.Stat(path)
	if err != nil {
		dirNames := strings.Split(path, "/")
		suitName := ""
		if len(dirNames) > 1 {
			suitName = dirNames[len(dirNames)-2]
		}
		ys.Logger.Debug("no tests are recorded for the session", zap.String("index", suitName))
		return tcs, nil
	}

	dir, err := os.OpenFile(path, os.O_RDONLY, os.ModePerm)
	if err != nil {
		ys.Logger.Error("failed to open the directory containing yaml testcases", zap.Error(err), zap.Any("path", path))
		return nil, err
	}

	files, err := dir.ReadDir(0)
	if err != nil {
		ys.Logger.Error("failed to read the file names of yaml testcases", zap.Error(err), zap.Any("path", path))
		return nil, err
	}
	for _, j := range files {
		if filepath.Ext(j.Name()) != ".yaml" || strings.Contains(j.Name(), "mocks") {
			continue
		}

		name := strings.TrimSuffix(j.Name(), filepath.Ext(j.Name()))
		yamlTestcase, err := read(path, name)
		if err != nil {
			ys.Logger.Error("failed to read the testcase from yaml", zap.Error(err))
			return nil, err
		}
		// Unmarshal the yaml doc into Testcase
		tc, err := Decode(yamlTestcase[0], ys.Logger)
		if err != nil {
			return nil, err
		}
		// Append the encoded testcase
		tcs = append(tcs, tc)
	}

	sort.Slice(tcs, func(i, j int) bool {
		return tcs[i].Created < tcs[j].Created
	})
	return tcs, nil
}

func read(path, name string) ([]*NetworkTrafficDoc, error) {
	file, err := os.OpenFile(filepath.Join(path, name+".yaml"), os.O_RDONLY, os.ModePerm)
	if err != nil {
		return nil, err
	}
	defer file.Close()
	decoder := yamlLib.NewDecoder(file)
	yamlDocs := []*NetworkTrafficDoc{}
	for {
		var doc NetworkTrafficDoc
		err := decoder.Decode(&doc)
		if errors.Is(err, io.EOF) {
			break
		}
		if err != nil {
			return nil, fmt.Errorf("failed to decode the yaml file documents. error: %v", err.Error())
		}
		yamlDocs = append(yamlDocs, &doc)
	}
	return yamlDocs, nil
}

func (ys *Yaml) WriteMock(mock *models.Mock, ctx context.Context) error {
	mocksTotal, ok := ctx.Value("mocksTotal").(*map[string]int)
	if !ok {
		ys.Logger.Debug("failed to get mocksTotal from context")
	}
	(*mocksTotal)[string(mock.Kind)]++
	if ctx.Value("cmd") == "mockrecord" {
		ys.tele.RecordedMock(string(mock.Kind))
	}
	if ys.MockName != "" {
		mock.Name = ys.MockName
	}

	mockYaml, err := EncodeMock(mock, ys.Logger)
	if err != nil {
		return err
	}

	if mock.Name == "" {
		mock.Name = "mocks"
	}

	err = ys.Write(ys.MockPath, mock.Name, *mockYaml)
	if err != nil {
		return err
	}

	return nil
}

func (ys *Yaml) ReadMocks(path string) ([]*models.Mock, []*models.Mock, error) {
	var (
		configMocks = []*models.Mock{}
		tcsMocks    = []*models.Mock{}
	)

	if path == "" {
		path = ys.MockPath
	}

	mockName := "mocks"
	if ys.MockName != "" {
		mockName = ys.MockName
	}

	mockPath, err := util.ValidatePath(path + "/" + mockName + ".yaml")
	if err != nil {
		return nil, nil, err
	}

	if _, err := os.Stat(mockPath); err == nil {

		yamls, err := read(path, mockName)
		if err != nil {
			ys.Logger.Error("failed to read the mocks from config yaml", zap.Error(err), zap.Any("session", filepath.Base(path)))
			return nil, nil, err
		}
		mocks, err := decodeMocks(yamls, ys.Logger)
		if err != nil {
			ys.Logger.Error("failed to decode the config mocks from yaml docs", zap.Error(err), zap.Any("session", filepath.Base(path)))
			return nil, nil, err
		}

		for _, mock := range mocks {
			if mock.Spec.Metadata["type"] == "config" {
				configMocks = append(configMocks, mock)
			} else {
				tcsMocks = append(tcsMocks, mock)
			}
		}
	}

	return configMocks, tcsMocks, nil

}<|MERGE_RESOLUTION|>--- conflicted
+++ resolved
@@ -42,46 +42,6 @@
 	}
 }
 
-<<<<<<< HEAD
-// createYamlFile is used to create the yaml file along with the path directory (if does not exists)
-func createYamlFile(path string, fileName string, Logger *zap.Logger) (bool, error) {
-	// checks id the yaml exists
-	if _, err := os.Stat(filepath.Join(path, fileName+".yaml")); err != nil {
-		// creates the path director if does not exists
-		err = os.MkdirAll(filepath.Join(path), fs.ModePerm)
-		if err != nil {
-			Logger.Error("failed to create a directory for the yaml file", zap.Error(err), zap.Any("path directory", path), zap.Any("yaml", fileName))
-			return false, err
-		}
-
-		// create the yaml file
-		_, err := os.Create(filepath.Join(path, fileName+".yaml"))
-		if err != nil {
-			Logger.Error("failed to create a yaml file", zap.Error(err), zap.Any("path directory", path), zap.Any("yaml", fileName))
-			return false, err
-		}
-
-		// since, keploy requires root access. The permissions for generated files
-		// should be updated to share it with all users.
-		keployPath := path
-		if strings.Contains(path, "keploy/"+models.TestSetPattern) {
-			keployPath = filepath.Join(strings.TrimSuffix(path, filepath.Base(path)))
-		}
-		Logger.Debug("the path to the generated keploy directory", zap.Any("path", keployPath))
-		cmd := exec.Command("sudo", "chmod", "-R", "777", keployPath)
-		err = cmd.Run()
-		if err != nil {
-			Logger.Error("failed to set the permission of keploy directory", zap.Error(err))
-			return false, err
-		}
-
-		return true, nil
-	}
-	return false, nil
-}
-
-=======
->>>>>>> 460a65d0
 // findLastIndex returns the index for the new yaml file by reading the yaml file names in the given path directory
 func findLastIndex(path string, Logger *zap.Logger) (int, error) {
 
