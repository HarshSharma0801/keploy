--- conflicted
+++ resolved
@@ -37,13 +37,8 @@
 	"go.keploy.io/server/pkg/hooks"
 	"go.keploy.io/server/pkg/models"
 	genericparser "go.keploy.io/server/pkg/proxy/integrations/genericParser"
-<<<<<<< HEAD
+	"go.keploy.io/server/pkg/proxy/integrations/mysqlparser"
 	// "go.keploy.io/server/pkg/proxy/integrations/httpparser"
-=======
-	"go.keploy.io/server/pkg/proxy/integrations/httpparser"
-	"go.keploy.io/server/pkg/proxy/integrations/mongoparser"
-	"go.keploy.io/server/pkg/proxy/integrations/mysqlparser"
->>>>>>> 7dea42d7
 	"go.keploy.io/server/pkg/proxy/util"
 	"go.uber.org/zap"
 
@@ -818,49 +813,6 @@
 			ps.logger.Error("failed to peek the request message in proxy", zap.Error(err), zap.Any("proxy port", port))
 			return
 		}
-<<<<<<< HEAD
-	}
-	// connEstablishedAt := time.Now()
-
-	// attempt to read the conn until buffer is either filled or connection is closed
-	var buffer []byte
-	buffer, err = util.ReadBytes(conn)
-	if err != nil && err != io.EOF {
-		ps.logger.Error("failed to read the request message in proxy", zap.Error(err), zap.Any("proxy port", port))
-		return
-	}
-
-	if err == io.EOF && len(buffer) == 0 {
-		ps.logger.Debug("received EOF, closing connection", zap.Error(err), zap.Any("connectionID", clientConnId))
-		return
-	}
-
-	ps.logger.Debug("received buffer", zap.Any("size", len(buffer)), zap.Any("buffer", buffer), zap.Any("connectionID", clientConnId))
-	ps.logger.Debug(fmt.Sprintf("the clientConnId: %v", clientConnId))
-	// readRequestDelay := time.Since(connEstablishedAt)
-	if err != nil {
-		ps.logger.Error("failed to read the request message in proxy", zap.Error(err), zap.Any("proxy port", port))
-		return
-	}
-
-	// dst stores the connection with actual destination for the outgoing network call
-	var dst net.Conn
-	var actualAddress = ""
-	if destInfo.IpVersion == 4 {
-		actualAddress = fmt.Sprintf("%v:%v", util.ToIP4AddressStr(destInfo.DestIp4), destInfo.DestPort)
-	} else if destInfo.IpVersion == 6 {
-		actualAddress = fmt.Sprintf("[%v]:%v", util.ToIPv6AddressStr(destInfo.DestIp6), destInfo.DestPort)
-	}
-
-	//Dialing for tls connection
-	destConnId := getNextID()
-	logger := ps.logger.With(zap.Any("Client IP Address", conn.RemoteAddr().String()), zap.Any("Client ConnectionID", clientConnId), zap.Any("Destination IP Address", actualAddress), zap.Any("Destination ConnectionID", destConnId))
-	if isTLS {
-		logger.Debug("", zap.Any("isTLS", isTLS))
-		config := &tls.Config{
-			InsecureSkipVerify: false,
-			ServerName:         destinationUrl,
-=======
 
 		isTLS := isTLSHandshake(testBuffer)
 		multiReader := io.MultiReader(reader, conn)
@@ -868,7 +820,6 @@
 			Conn:   conn,
 			r:      multiReader,
 			logger: ps.logger,
->>>>>>> 7dea42d7
 		}
 		if isTLS {
 			conn, err = ps.handleTLSConnection(conn)
@@ -877,7 +828,6 @@
 				return
 			}
 		}
-		connEstablishedAt := time.Now()
 		// attempt to read the conn until buffer is either filled or connection is closed
 		var buffer []byte
 		buffer, err = util.ReadBytes(conn)
@@ -893,7 +843,6 @@
 
 		ps.logger.Debug("received buffer", zap.Any("size", len(buffer)), zap.Any("buffer", buffer), zap.Any("connectionID", clientConnId))
 		ps.logger.Debug(fmt.Sprintf("the clientConnId: %v", clientConnId))
-		readRequestDelay := time.Since(connEstablishedAt)
 		if err != nil {
 			ps.logger.Error("failed to read the request message in proxy", zap.Error(err), zap.Any("proxy port", port))
 			return
@@ -931,21 +880,6 @@
 				return
 			}
 		}
-<<<<<<< HEAD
-	}
-
-	genericCheck := true
-	//Checking for all the parsers.
-	for _, parser := range ParsersMap {
-		if parser.OutgoingType(buffer) {
-			parser.ProcessOutgoing(buffer, conn, dst, ctx)
-			genericCheck = false
-		}
-	}
-	if genericCheck {
-		logger.Debug("The external dependency is not supported. Hence using generic parser")
-		genericparser.ProcessGeneric(buffer, conn, dst, ps.hook, logger, ctx)
-=======
 
 		for _, port := range ps.PassThroughPorts {
 			if port == uint(destInfo.DestPort) {
@@ -956,27 +890,20 @@
 				}
 			}
 		}
-
-		switch {
-		case httpparser.IsOutgoingHTTP(buffer):
-			// capture the otutgoing http text messages
-			httpparser.ProcessOutgoingHttp(buffer, conn, dst, ps.hook, logger, ctx)
-		case mongoparser.IsOutgoingMongo(buffer):
-			logger.Debug("into mongo parsing mode")
-			mongoparser.ProcessOutgoingMongo(clientConnId, destConnId, buffer, conn, dst, ps.hook, connEstablishedAt, readRequestDelay, logger, ctx)
-		case postgresparser.IsOutgoingPSQL(buffer):
-
-			logger.Debug("into psql desp mode, before passing")
-			postgresparser.ProcessOutgoingPSQL(buffer, conn, dst, ps.hook, logger, ctx)
-
-		case grpcparser.IsOutgoingGRPC(buffer):
-			grpcparser.ProcessOutgoingGRPC(buffer, conn, dst, ps.hook, logger, ctx)
-		default:
-			logger.Debug("the external dependecy call is not supported")
+		genericCheck := true
+		//Checking for all the parsers.
+		for _, parser := range ParsersMap {
+			if parser.OutgoingType(buffer) {
+				parser.ProcessOutgoing(buffer, conn, dst, ctx)
+				genericCheck = false
+			}
+		}
+		if genericCheck {
+			logger.Debug("The external dependency is not supported. Hence using generic parser")
 			genericparser.ProcessGeneric(buffer, conn, dst, ps.hook, logger, ctx)
 		}
->>>>>>> 7dea42d7
-	}
+	}
+
 	// Closing the user client connection
 	conn.Close()
 	duration := time.Since(start)
